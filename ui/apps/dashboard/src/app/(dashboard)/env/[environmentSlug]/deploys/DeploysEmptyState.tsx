--- conflicted
+++ resolved
@@ -66,15 +66,9 @@
 
   // Redirect to the first deploy if there are any ONLY if it's not the branch parent
   // Branch parents should always show the empty state w/ deploy instructions
-<<<<<<< HEAD
-  if (data?.deploys?.length && !isBranchParent) {
-    const firstDeployId = data.deploys[0]?.id;
-    router.push(`/env/${env.slug}/deploys/${firstDeployId}` as Route);
-=======
   if (data?.deploys?.[0] && !isBranchParent) {
     const firstDeployId = data.deploys[0].id;
     router.push(pathCreator.deploy({ deployID: firstDeployId, envSlug: env.slug }));
->>>>>>> 13ef7bf9
     return <></>;
   }
 
