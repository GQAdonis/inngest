--- conflicted
+++ resolved
@@ -200,7 +200,6 @@
 	return nil
 }
 
-// TODO Add logic here based on SDK response.
 func (s *svc) handleQueueItem(ctx context.Context, item queue.Item) error {
 	l := logger.From(ctx).With().
 		Str("run_id", item.Identifier.RunID.String()).
@@ -409,10 +408,6 @@
 
 // scheduleGeneratorResponse handles a specific generator opcode.
 func (s *svc) scheduleGeneratorResponse(ctx context.Context, origItem queue.Item, r *state.DriverResponse) error {
-	l := logger.From(ctx).With().
-		Str("run_id", origItem.Identifier.RunID.String()).
-		Logger()
-
 	if r.Generator == nil {
 		return fmt.Errorf("unable to handle non-generator response")
 	}
@@ -432,17 +427,8 @@
 	for _, val := range r.Generator {
 		gen := val
 		eg.Go(func() error {
-			// Disable immediate execution of steps if we have parallel
-			// actions. This is necessary to ensure that we don't execute
-			// steps more than once.
-			disableImmediateExecution := origEdge.Edge.DisableImmediateExecution
-			if !disableImmediateExecution && len(r.Generator) > 1 {
-				disableImmediateExecution = true
-			}
-
 			// Give each goroutine copies of the edge and item to manipulate.
 			edge := origEdge
-			edge.Edge.DisableImmediateExecution = disableImmediateExecution
 			item := origItem
 
 			switch gen.Op {
@@ -530,25 +516,19 @@
 					return err
 				}
 
-				l.Info().Msg("incremented scheduled step count")
-
 				// Planned generator IDs are the same as the actual OpcodeStep IDs.
 				// We can't set edge.Edge.Outgoing here because the step hasn't yet ran.
 				//
 				// We do, though, want to store the incomin step ID name _without_ overriding
 				// the actual DAG step, though.
 				edge.Edge.IncomingGeneratorStep = gen.ID
-				// It is expected for the SDK to report the same planned steps across
-				// multiple invocations, therefore we must manage idempotency here.
+				// Ensure that if this step is planned multiple times by an erroneous SDK we only
+				// enqueue it once during the idempotency period.
 				jobID := fmt.Sprintf("%s-%s", item.Identifier.IdempotencyKey(), gen.ID)
 				item.JobID = &jobID
 				item.Payload = edge
 				item.Kind = queue.KindEdge
-<<<<<<< HEAD
-				l.Info().Str("JobID", *item.JobID).Msg("attempting to enqueue")
-=======
 				item.Attempt = 0
->>>>>>> 8cace27a
 				return s.queue.Enqueue(ctx, item, time.Now())
 			case enums.OpcodeStep:
 				// Re-enqueue the exact same edge to run now.
@@ -603,8 +583,7 @@
 		if err := s.queue.Enqueue(ctx, queue.Item{
 			Kind:       queue.KindEdge,
 			Identifier: item.Identifier,
-			// TODO Needs to contain new option
-			Payload: queue.PayloadEdge{Edge: pause.Edge()},
+			Payload:    queue.PayloadEdge{Edge: pause.Edge()},
 		}, time.Now()); err != nil {
 			return fmt.Errorf("error enqueueing timeout step: %w", err)
 		}
