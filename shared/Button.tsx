import { AnchorHTMLAttributes } from "react";
import classNames from "src/utils/classNames";
import ArrowRight from "./Icons/ArrowRight";

type ButtonProps = {
  variant?: "primary" | "secondary";
  size?: "sm" | "md" | "lg";
  className?: string;
  arrow?: "left" | "right";
  children?: React.ReactNode;
} & AnchorHTMLAttributes<HTMLAnchorElement>;

export function Button({
  children,
<<<<<<< HEAD
  kind = "primary",
  arrow = false,
  full = false,
  ...props
}) {
  const fullWidth = full ? "w-full" : "";
=======
  variant = "primary",
  size = "md",
  arrow,
  ...props
}: ButtonProps) {
  const sizes = {
    sm: "text-sm px-4 py-1.5",
    md: "text-sm px-6 py-2.5",
    lg: "text-lg px-8 py-4",
  };

  const variants = {
    primary: "text-white bg-indigo-500 hover:bg-indigo-400",
    secondary:
      "bg-slate-100 hover:bg-slate-300 text-slate-800 dark:bg-slate-800  dark:hover:bg-slate-700 dark:text-slate-100",
  };
>>>>>>> f6b5cb02

  return (
    <a
      href={props.href}
<<<<<<< HEAD
      className={classNames(
        kind === "primary"
          ? `bg-indigo-500  hover:bg-indigo-400`
          : `bg-slate-800  hover:bg-slate-700`,
        `group inline-flex items-center gap-0.5 rounded-full text-sm font-medium pl-4 pr-4 py-2.5 justify-center tracking-tight transition-all text-white ${props.className} ${fullWidth}`
      )}
=======
      className={`group inline-flex items-center gap-0.5 rounded-full font-medium tracking-tight transition-all ${variants[variant]} ${sizes[size]} ${props.className}`}
>>>>>>> f6b5cb02
    >
      {arrow && arrow === "left" ? (
        <ArrowRight className="group-hover:-translate-x-1 transition-transform rotate-180 duration-150 -ml-1.5" />
      ) : null}
      {children}
      {arrow && arrow === "right" ? (
        <ArrowRight className="group-hover:translate-x-1 transition-transform duration-150  -mr-1.5" />
      ) : null}
    </a>
  );
}<|MERGE_RESOLUTION|>--- conflicted
+++ resolved
@@ -7,22 +7,16 @@
   size?: "sm" | "md" | "lg";
   className?: string;
   arrow?: "left" | "right";
+  full?: boolean;
   children?: React.ReactNode;
 } & AnchorHTMLAttributes<HTMLAnchorElement>;
 
 export function Button({
   children,
-<<<<<<< HEAD
-  kind = "primary",
-  arrow = false,
-  full = false,
-  ...props
-}) {
-  const fullWidth = full ? "w-full" : "";
-=======
   variant = "primary",
   size = "md",
   arrow,
+  full = false,
   ...props
 }: ButtonProps) {
   const sizes = {
@@ -36,21 +30,13 @@
     secondary:
       "bg-slate-100 hover:bg-slate-300 text-slate-800 dark:bg-slate-800  dark:hover:bg-slate-700 dark:text-slate-100",
   };
->>>>>>> f6b5cb02
+
+  const width = full ? "w-full" : "";
 
   return (
     <a
       href={props.href}
-<<<<<<< HEAD
-      className={classNames(
-        kind === "primary"
-          ? `bg-indigo-500  hover:bg-indigo-400`
-          : `bg-slate-800  hover:bg-slate-700`,
-        `group inline-flex items-center gap-0.5 rounded-full text-sm font-medium pl-4 pr-4 py-2.5 justify-center tracking-tight transition-all text-white ${props.className} ${fullWidth}`
-      )}
-=======
-      className={`group inline-flex items-center gap-0.5 rounded-full font-medium tracking-tight transition-all ${variants[variant]} ${sizes[size]} ${props.className}`}
->>>>>>> f6b5cb02
+      className={`group inline-flex items-center gap-0.5 rounded-full font-medium tracking-tight transition-all ${variants[variant]} ${sizes[size]} ${props.className} ${width}`}
     >
       {arrow && arrow === "left" ? (
         <ArrowRight className="group-hover:-translate-x-1 transition-transform rotate-180 duration-150 -ml-1.5" />
